--- conflicted
+++ resolved
@@ -659,11 +659,7 @@
    "name": "python",
    "nbconvert_exporter": "python",
    "pygments_lexer": "ipython3",
-<<<<<<< HEAD
-   "version": "3.12.4"
-=======
    "version": "3.12.3"
->>>>>>> 9d69b421
   }
  },
  "nbformat": 4,
