--- conflicted
+++ resolved
@@ -661,11 +661,7 @@
    "name": "python",
    "nbconvert_exporter": "python",
    "pygments_lexer": "ipython3",
-<<<<<<< HEAD
-   "version": "3.12.4"
-=======
    "version": "3.12.3"
->>>>>>> 9d69b421f9ea22783632d4ab8eb901c466c6c0e0
   }
  },
  "nbformat": 4,
